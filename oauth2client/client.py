--- conflicted
+++ resolved
@@ -20,11 +20,7 @@
 __author__ = 'jcgregorio@google.com (Joe Gregorio)'
 
 import base64
-<<<<<<< HEAD
-from oauth2client import clientsecrets
-=======
 import collections
->>>>>>> ff74634c
 import copy
 import datetime
 import json
@@ -224,14 +220,10 @@
     # Add in information we will need later to reconsistitue this instance.
     d['_class'] = t.__name__
     d['_module'] = t.__module__
-<<<<<<< HEAD
     for key in d.keys():
       if isinstance(d[key], bytes):
         d[key] = bytes.decode(d[key])
-    return simplejson.dumps(d)
-=======
     return json.dumps(d)
->>>>>>> ff74634c
 
   def to_json(self):
     """Creating a JSON representation of an instance of Credentials.
@@ -254,16 +246,12 @@
       An instance of the subclass of Credentials that was serialized with
       to_json().
     """
-<<<<<<< HEAD
     try:
       # s: already str
-      data = simplejson.loads(s)
+      data = json.loads(s)
     except TypeError:
       # s: bytes -> str
-      data = simplejson.loads(bytes.decode(s))
-=======
-    data = json.loads(s)
->>>>>>> ff74634c
+      data = json.loads(bytes.decode(s))
     # Find and call the right classmethod from_json() to restore the object.
     module = data['_module']
     try:
@@ -424,19 +412,11 @@
   Returns:
     The same URI but with the new query parameters added.
   """
-<<<<<<< HEAD
-  parts = list(urlparse(uri))
-  query_params = dict(parse_qsl(parts[4]))  # 4 is the index of the query part
-  query_params.update(params)
-  parts[4] = urlencode(query_params)
-  return urlunparse(parts)
-=======
   parts = urlparse.urlparse(uri)
   query_params = dict(urlparse.parse_qsl(parts.query))
   query_params.update(params)
   new_parts = parts._replace(query=urllib.urlencode(query_params))
   return urlparse.urlunparse(new_parts)
->>>>>>> ff74634c
 
 
 class OAuth2Credentials(Credentials):
@@ -606,16 +586,12 @@
     Returns:
       An instance of a Credentials subclass.
     """
-<<<<<<< HEAD
     try:
       # s: already str
-      data = simplejson.loads(s)
+      data = json.loads(s)
     except TypeError:
       # s: bytes -> str
-      data = simplejson.loads(bytes.decode(s))
-=======
-    data = json.loads(s)
->>>>>>> ff74634c
+      data = json.loads(bytes.decode(s))
     if 'token_expiry' in data and not isinstance(data['token_expiry'],
         datetime.datetime):
       try:
@@ -904,16 +880,12 @@
 
   @classmethod
   def from_json(cls, s):
-<<<<<<< HEAD
     try:
       # s: already str
-      data = simplejson.loads(s)
+      data = json.loads(s)
     except TypeError:
       # s: bytes -> str
-      data = simplejson.loads(bytes.decode(s))
-=======
-    data = json.loads(s)
->>>>>>> ff74634c
+      data = json.loads(bytes.decode(s))
     retval = AccessTokenCredentials(
       data['access_token'],
       data['user_agent'])
@@ -1402,21 +1374,17 @@
 
     @classmethod
     def from_json(cls, s):
-<<<<<<< HEAD
       try:
         # Ensure it's a str
         s = bytes.decode(s)
       except TypeError:
         pass
-      data = simplejson.loads(s)
+      data = json.loads(s)
       try:
         # Ensure it's bytes
         data['private_key'] = str.encode(data['private_key'])
       except TypeError:
         pass
-=======
-      data = json.loads(s)
->>>>>>> ff74634c
       retval = SignedJwtAssertionCredentials(
           data['service_account_name'],
           base64.b64decode(data['private_key']),
@@ -1479,12 +1447,8 @@
     resp, content = http.request(cert_uri)
 
     if resp.status == 200:
-<<<<<<< HEAD
       content = bytes.decode(content)
-      certs = simplejson.loads(content)
-=======
       certs = json.loads(content)
->>>>>>> ff74634c
       return crypt.verify_signed_jwt_with_certs(id_token, certs, audience)
     else:
       raise VerifyJwtTokenError('Status code: %d' % resp.status)
@@ -1532,13 +1496,8 @@
   """
   resp = {}
   try:
-<<<<<<< HEAD
-    resp = simplejson.loads(content)
-  except (TypeError, ValueError):
-=======
     resp = json.loads(content)
-  except StandardError:
->>>>>>> ff74634c
+  except Exception:
     # different JSON libs raise different exceptions,
     # so we just do a catch-all here
     resp = dict(urlparse.parse_qsl(content))
