--- conflicted
+++ resolved
@@ -48,10 +48,6 @@
 import os
 import threading
 
-<<<<<<< HEAD
-from oauth2client.anyjson import simplejson
-=======
->>>>>>> ff74634c
 from oauth2client.client import Storage as BaseStorage
 from oauth2client.client import Credentials
 from oauth2client import util
